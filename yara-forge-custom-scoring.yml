--- conflicted
+++ resolved
@@ -461,7 +461,6 @@
     - name: "DITEKSHEN_INDICATOR_KB_CERT_07F9D80B85Ceff7Ee3F58Dc594Fe66B6"
       quality: -100
       score: 40
-<<<<<<< HEAD
     - name: "DITEKSHEN_INDICATOR_KB_CERT_01803Bc7537A1818C4Ab135469963C10"
       quality: -70
       score: 40
@@ -474,16 +473,10 @@
     - name: "DITEKSHEN_INDICATOR_KB_CERT_7C1118Cbbadc95Da3752C46E47A27438"
       quality: -70
       score: 40
-=======
-    - name: "DITEKSHEN_INDICATOR_SUSPICIOUS_EXE_Sqlquery_Confidentialdatastore"
-      quality: -40
-      score: 60
->>>>>>> b6610e44
     - name: "DITEKSHEN_INDICATOR_KB_CERT_"
       quality: -20
       score: 50
     - name: "DITEKSHEN_INDICATOR_SUSPICIOUS_EXE_Regkeycomb_Disablewindefender"
-<<<<<<< HEAD
       quality: -90
       score: 50
     - name: "DITEKSHEN_INDICATOR_SUSPICIOUS_EXE_Nonewindowsua"
@@ -491,25 +484,12 @@
       score: 50
     - name: "DITEKSHEN_INDICATOR_SUSPICIOUS_EXE_Reversed"
       quality: -90
-=======
-      quality: -70
-      score: 50
-    - name: "DITEKSHEN_INDICATOR_SUSPICIOUS_EXE_Nonewindowsua"
-      quality: -70
-      score: 50
-    - name: "DITEKSHEN_INDICATOR_SUSPICIOUS_EXE_Reversed"
-      quality: -40
->>>>>>> b6610e44
       score: 50
     - name: "DITEKSHEN_MALWARE_Win_Dlagent02"
       quality: -40
       score: 60
     - name: "DITEKSHEN_INDICATOR_TOOL_WEDGECUT"
-<<<<<<< HEAD
-      quality: -80
-=======
-      quality: -40
->>>>>>> b6610e44
+      quality: -80
       score: 50
     - name: "DITEKSHEN_MALWARE_Win_Asyncrat"
       quality: -40
@@ -528,7 +508,6 @@
       score: 60
     - name: "DITEKSHEN_MALWARE_Win_Fabookie_02"
       quality: -70
-<<<<<<< HEAD
       score: 60
     - name: "DITEKSHEN_INDICATOR_EXE_Packed_Dotfuscator"
       quality: -80
@@ -573,7 +552,4 @@
     - name: "DITEKSHEN_INDICATOR_TOOL_EXP_Apachestrusts"
       quality: -90
       score: 40
-    
-=======
-      score: 60
->>>>>>> b6610e44
+    