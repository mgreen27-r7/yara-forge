--- conflicted
+++ resolved
@@ -415,10 +415,6 @@
     - name: "COD3NYM_SUSP_OBF_NET_Eazfuscator_String_Encryption_Jan24"
       quality: 0
       score: 50
-<<<<<<< HEAD
-    # ditekShen
-    - name: "DITEKSHEN_INDICATOR_"
-=======
 
     # RussianPanda
     - name: "RUSSIANPANDA_Check_Installed_Software"
@@ -426,8 +422,7 @@
       score: 50
 
     # ditekShen
-    - name: "DITEKSHEN_Indicator"
->>>>>>> 603d5e3f
+    - name: "DITEKSHEN_INDICATOR_"
       quality: -30
       score: 40
       type: "prefix"
