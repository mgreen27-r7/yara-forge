# Description: Custom scoring configuration file for YARA rules

# Importance score configuration
# repo - the name of the repository used in the configuration - checked as equals
# file - the name of the file used in the configuration - checked as endswith
# name - the name of the rule used in the configuration - checked as startswith
# importance - the importance score of the rule
importance-scores:
  - rule:
      repo: "ReversingLabs"
    importance: 25
  - rule:
      repo: "Signature Base"
      file: "gen_webshells.yar"
    importance: 70
  - rule:
      repo: "YARA Style Guide"
      file: "gen_webshells.yar"
    importance: 100
  - rule:
      repo: "GodModeRules"
    importance: 60
  - rule:
      repo: "DitekSHen"
      file: "indicator_packed.yar"
    importance: 20
  - rule:
      repo: "DitekSHen"
      file: "indicator_suspicious.yar"
    importance: 20
  - rule:
      repo: "DitekSHen"
      file: "indicator_knownbad_certs.yar"
    importance: 20

# FALSE POSITIVES
# Rules that are prone to false positives
# The level of the value indicates the amount of false positives caused by the rule
noisy-rules:
    # CAPE
    - name: "CAPE_Cobaltstrikebeacon"
      quality: -90
    - name: "CAPE_Emotet"
      quality: -100
    - name: "CAPE_Pafish"
      quality: -60
    - name: "CAPE_Bumblebeeloader"
      quality: -80
    - name: "CAPE_Bumblebeeshellcode"
      quality: -80
    - name: "CAPE_Heavensgate"
      quality: -80
    - name: "CAPE_Origin"
      quality: -80
    - name: "CAPE_Qakbot"
      quality: -50
    - name: "CAPE_Agentteslaxor"
      quality: -50

    # Elastic
    - name: "ELASTIC_Multi_EICAR_Ac8F42D6"
      quality: -50
    - name: "ELASTIC_Linux_Trojan_Torii_Fa253F2A"
      quality: -80
    - name: "ELASTIC_Windows_Hacktool_Cheatengine_Fedac96D"
      quality: -40
    - name: "ELASTIC_Linux_Worm_Generic_98Efcd38"
      quality: -50
      score: 60
    - name: "ELASTIC_Linux_Trojan_Torii_Fa253F2A"
      quality: -50
    - name: "ELASTIC_Linux_Trojan_Iroffer_53692410"
      quality: -50
      score: 60
    - name: "ELASTIC_Linux_Trojan_Iroffer_013E07De"
      quality: -50
      score: 60
    - name: "ELASTIC_Windows_Trojan_Bruteratel_Ade6C9D5"
      quality: -30
      score: 60
    - name: "ELASTIC_Linux_Hacktool_Earthworm_E3Da43E2"
      quality: -30
      score: 60
    - name: "ELASTIC_Linux_Exploit_Lotoor_F8E9F93C"
      quality: -80
    - name: "ELASTIC_Linux_Trojan_Generic_D3Fe3Fae"
      quality: -30
      score: 60
    - name: "ELASTIC_Windows_Vulndriver_Iqvw_B8B45E6B"
      quality: -20
      score: 60
    - name: "ELASTIC_Windows_Vulndriver_Amifldrv_E387D5Ad"
      quality: -20
      score: 60
    - name: "ELASTIC_Linux_Hacktool_Earthworm_82D5C4Cf"
      quality: -30
      score: 60
    - name: "ELASTIC_Linux_Hacktool_Flooder_678C1145"
      quality: -30
      score: 60
    - name: "ELASTIC_Linux_Trojan_Chinaz_A2140Ca1"
      quality: -30
      score: 60
    - name: "ELASTIC_Linux_Trojan_Gafgyt_94A44Aa5"
      quality: -30
      score: 60
    - name: "ELASTIC_Linux_Trojan_Tsunami_47F93Be2"
      quality: -70
      score: 60
    - name: "ELASTIC_Linux_Exploit_Dirtycow_8555F149"
      quality: -80

    # FireEye
    - name: "FIREEYE_RT_Hunting_Dotnettojscript_Functions"
      quality: -80
    - name: "FIREEYE_RT_Hunting_LNK_Win_Genericlauncher"
      score: 60
    - name: "FIREEYE_RT_APT_Backdoor_Win_Dshell_2"
      quality: -30
      score: 60

    # Tellix / McAfee
    - name: "MCAFEE_ATR_Vbs_Mykins_Botnet"
      quality: -30
      score: 60
    - name: "TRELLIX_ARC_Vbs_Mykins_Botnet"
      quality: -30
      score: 60

    # Telekom Security
    - name: "TELEKOM_SECURITY_Allow_Rdp_Session_Without_Password"
      quality: -60
    - name: "TELEKOM_SECURITY_Cn_Utf8_Windows_Terminal"
      quality: -50
    - name: "TELEKOM_SECURITY_Potential_Termserv_Dll_Replacement"
      quality: -70
    - name: "TELEKOM_SECURITY_Rdp_Change_Port_Number"
      quality: -60
    - name: "TELEKOM_SECURITY_Rdp_Enable_Multiple_Sessions"
      quality: -60
      score: 60
    - name: "TELEKOM_SECURITY_Cn_Utf8_Windows_Terminal"
      quality: -90
      score: 40

    # ESET
    - name: "ESET_Skip20_Sqllang_Hook"
      quality: -80
    - name: "ESET_Turla_Outlook_Pdf"
      quality: -60
      score: 60

    # Arkbird SOLG
    - name: "ARKBIRD_SOLG_APT_Lazarus_Loader_Dec_2020_1"
      quality: -70
    - name: "ARKBIRD_SOLG_APT_Dustsquad_PE_Nov19_1"
      quality: -70
    - name: "ARKBIRD_SOLG_APT_Dustsquad_PE_Nov19_2"
      quality: -70
    - name: "ARKBIRD_SOLG_SR_APT_Dustsquad_PE_Nov19"
      quality: -70
    - name: "ARKBIRD_SOLG_APT_APT27_Hyperbro_Apr_2021_1"
      quality: -40
    - name: "ARKBIRD_SOLG_Loader_Buer_Nov_2020_1" # strings with too many matches in large files
      quality: -20
    - name: "ARKBIRD_SOLG_Ins_NSIS_Buer_Nov_2020_1"
      quality: -60
    - name: "ARKBIRD_SOLG_Ins_NSIS_Buer_Nov_2020_2"
      quality: -60
    - name: "ARKBIRD_SOLG_APT_APT28_Zekapab_Mar_2021_1"
      quality: -40
      score: 60
    - name: "ARKBIRD_SOLG_RAN_ELF_Hive_Oct_2021_1"
      quality: -40
      score: 60

    # Malpedia
    - name: "MALPEDIA_Win_Xtunnel_Auto"
      quality: -60
    - name: "MALPEDIA_Win_Telebot_Auto"
      quality: -90
    - name: "MALPEDIA_Win_Flawedammyy_Auto"
      quality: -40
    - name: "MALPEDIA_Win_Hookinjex_Auto"
      quality: -50
    - name: "MALPEDIA_Win_R980_Auto"
      quality: -30
    - name: "MALPEDIA_Win_Velso_Auto"
      quality: -60
    - name: "MALPEDIA_Win_Rdat_Auto"
      quality: -30
      score: 60
    - name: "MALPEDIA_Win_Qtbot_Auto"
      quality: -50
      score: 60
    - name: "MALPEDIA_Win_Strongpity_Auto"
      quality: -30
      score: 60
    - name: "MALPEDIA_Win_Synccrypt_Auto"
      quality: -30
    - name: "MALPEDIA_Win_Lorenz_Auto"
      quality: -30
      score: 60
    - name: "MALPEDIA_Win_Gauss_Auto"
      quality: -60
      score: 60
    - name: "MALPEDIA_Win_Kleptoparasite_Stealer_Auto"
      quality: -40
      score: 60
    - name: "MALPEDIA_Elf_Gobrat_Auto"
      quality: -40
      score: 60
    - name: "MALPEDIA_Win_Neutrino_Auto"
      quality: -30
      score: 60
    - name: "MALPEDIA_Win_Alina_Pos_Auto"
      quality: -60
      score: 60
    - name: "MALPEDIA_Elf_Blackcat_Auto"
      quality: -30
      score: 60
    - name: "MALPEDIA_Win_Valley_Rat_Auto"
      quality: -30
      score: 60
    - name: "MALPEDIA_Win_Epsilon_Red_Auto"
      quality: -60
      score: 60
    - name: "MALPEDIA_Win_Hookinjex_Auto"
      quality: -50
      score: 60
    - name: "MALPEDIA_Win_Rektloader_Auto"
      quality: -70
      score: 60
    - name: "MALPEDIA_Win_Xfilesstealer_Auto"
      quality: -60
      score: 60
    - name: "MALPEDIA_Win_Magic_Rat_Auto"
      quality: -30
      score: 60
    - name: "MALPEDIA_Win_Infy_Auto"
      quality: -30
      score: 60
    - name: "MALPEDIA_Win_Goldbackdoor_Auto"
      quality: -60
      score: 60
    - name: "MALPEDIA_Win_Blister_Auto"
      quality: -50
      score: 60
    - name: "MALPEDIA_Win_Aresloader_Auto"
      quality: -50
      score: 60
    - name: "MALPEDIA_Win_Confucius_Auto"
      quality: -60
      score: 60
    - name: "MALPEDIA_Win_Blacksoul_Auto"
      quality: -60
      score: 60
    - name: "MALPEDIA_Win_Winmm_Auto"
      quality: -40
      score: 60
    - name: "MALPEDIA_Win_Blacksuit_Auto"
      quality: -60
      score: 60
    - name: "MALPEDIA_Win_Subzero_Auto"
      quality: -60
      score: 60
    - name: "MALPEDIA_Win_Xorist_Auto"
      quality: -60
      score: 60
    - name: "MALPEDIA_Win_Unidentified_090_Auto"
      quality: -60
      score: 60

    # Signature Base
    - name: "SIGNATURE_BASE_Cobaltstrike_C2_Host_Indicator"
      quality: -20
      score: 60
    - name: "SIGNATURE_BASE_APT_Lazarus_Dropper_Jun18_1" # strings with too many matches in large files
      quality: -20
      score: 60
    - name: "SIGNATURE_BASE_M_APT_VIRTUALPITA_1"
      quality: -40
      score: 60
    - name: "SIGNATURE_BASE_Hdconfig"
      quality: -30
      score: 60

    # DeadBits
    - name: "DEADBITS_APT32_Kerrdown"
      quality: -100
    - name: "DEADBITS_Glupteba"
      quality: -70

    # BinaryAlert
    - name: "BINARYALERT_Ransomware_Windows_Wannacry"
      quality: -30
    - name: "BINARYALERT_Eicar_Substring_Test"
      quality: -40
      score: 50

    # JPCERT
    - name: "JPCERTCC_Plugx"
      quality: -70
      score: 60
    - name: "JPCERTCC_Ursnif"
      quality: -70
      score: 60
    - name: "JPCERTCC_Ursnif_1"
      quality: -20
      score: 60
    - name: "JPCERTCC_Cobaltstrike"
      quality: -70
      score: 60
    - name: "JPCERTCC_Datper"
      quality: -50
      score: 60

    # Binary Alert
    - name: "BINARYALERT_Hacktool_Windows_Mimikatz_Modules"
      quality: -70
      score: 60

    # Delivr.to
    - name: "DELIVRTO_SUSP_SVG_Onload_Onerror_Jul23"
      quality: -100

    # SecuInfra
    - name: "SECUINFRA_OBFUS_Powershell_Common_Replace"
      quality: -100
    - name: "SECUINFRA_SUSP_Websites"
      quality: -80
    - name: "SECUINFRA_SUSP_EXE_In_ISO"
      quality: -80
    - name: "SECUINFRA_SUSP_VBS_In_ISO"
      quality: -60
    - name: "SECUINFRA_APT_Bitter_Zxxz_Downloader"
      quality: -50
    - name: "SECUINFRA_SUSP_Reverse_DOS_Header"
      quality: -80
    - name: "SECUINFRA_SUSP_LNK_Powershell"
      quality: -80
      score: 40
    - name: "SECUINFRA_SUSP_LNK_CMD"
      quality: -80
      score: 40
    - name: "SECUINFRA_SUSP_Ngrok_URL"
      quality: -80
      score: 40
    - name: "SECUINFRA_SUSP_Powershell_Base64_Decode"
      quality: -20
      score: 60
    - name: "SECUINFRA_SUSP_Scheduled_Tasks_Create_From_Susp_Dir"
      quality: -20
      score: 60
    - name: "SECUINFRA_SUSP_VBS_Wscript_Shell"
      quality: -60
      score: 45
    - name: "SECUINFRA_SUS_Unsigned_APPX_MSIX_Installer_Feb23"
      quality: -40
      score: 50

    # BlackBerry
    - name: "BLACKBERRY_Mal_Infostealer_Win32_Jupyter_Infostealer_Module"
      quality: -80

    # GCTI
    - name: "GCTI_Sliver_Implant_32Bit"
      quality: -50
      score: 60

    # EmbeeResearch
    - name: "EMBEERESEARCH_Win_Havoc_Ntdll_Hashes_Oct_2022"
      quality: -80
      score: 40
    - name: "EMBEERESEARCH_Win_Redline_Wextract_Hunting_Oct_2023"
      quality: -60
      score: 60
    - name: "EMBEERESEARCH_Win_Amadey_Bytecodes_Oct_2023"
      quality: -60
      score: 60
    - name: "EMBEERESEARCH_Win_Bruteratel_Syscall_Hashes_Oct_2022"
      quality: -50
      score: 60
    - name: "EMBEERESEARCH_Win_Asyncrat_Unobfuscated" # Rule requires new YARA feature 4.3+
      quality: -100

    # SBousseaden
    - name: "SBOUSSEADEN_Truncated_Win10_X64_Nativesyscall"
      quality: -90
      score: 40
    - name: "SBOUSSEADEN_Hunt_Skyproj_Backdoor"
      quality: -70
      score: 40
    - name: "SBOUSSEADEN_Hunt_Multi_EDR_Discovery"
      quality: -70
      score: 40
    - name: "SBOUSSEADEN_Hunt_Lsass_Ntds_Ext"
      quality: -70
      score: 40
    - name: "SBOUSSEADEN_Hunt_Credaccess_Iis_Xor"
      quality: -30
      score: 60
    - name: "SBOUSSEADEN_Mem_Webcreds_Regexp_Xor"
      quality: -30
      score: 60

    # Dr4k0nia
    - name: "DR4K0NIA_Msil_Suspicious_Use_Of_Strreverse"
      quality: -30
      score: 60

    # AvastTI 
    - name: "AVASTTI_Manjusaka_Payload_Mz"
      quality: -40
      score: 60

    # Cod3nym
    - name: "COD3NYM_SUSP_OBF_NET_Confuserex_Name_Pattern_Jan24"
      quality: 0
      score: 50
    - name: "COD3NYM_SUSP_OBF_NET_Eazfuscator_String_Encryption_Jan24"
      quality: 0
      score: 50

    # RussianPanda
    - name: "RUSSIANPANDA_Check_Installed_Software"
      quality: -50
      score: 50

    # ditekShen
    - name: "DITEKSHEN_INDICATOR_SUSPICIOUS_"
      quality: -30
      score: 40
      type: "prefix"
    - name: "DITEKSHEN_INDICATOR_SUSPICIOUS_Finger_Download_Pattern"
      quality: -30
      score: 50
    - name: "DITEKSHEN_INDICATOR_OLE_EXPLOIT_CVE_2017_11882_1"
      quality: -100
      score: 30
    - name: "DITEKSHEN_INDICATOR_RTF_Remotetemplate"
      quality: -40
      score: 60
    - name: "DITEKSHEN_INDICATOR_PDF_Ipdropper"
      quality: -40
      score: 60
    - name: "DITEKSHEN_INDICATOR_KB_CERT_62E745E92165213C971F5C490Aea12A5"
      quality: -100
      score: 40
    - name: "DITEKSHEN_INDICATOR_KB_CERT_43Bb437D609866286Dd839E1D00309F5"
      quality: -100
      score: 40
    - name: "DITEKSHEN_INDICATOR_KB_CERT_23389161E45A218Bd24E6E859Ae11153"
      quality: -100
      score: 40
    - name: "DITEKSHEN_INDICATOR_KB_CERT_26279F0F2F11970Dccf63Eba88F2D4C4"
      quality: -100
      score: 40
    - name: "DITEKSHEN_INDICATOR_KB_CERT_0D07705Fa0E0C4827Cc287Cfcdec20C4"
      quality: -100
      score: 40
    - name: "DITEKSHEN_INDICATOR_KB_CERT_0F9D91C6Aba86F4E54Cbb9Ef57E68346"
      quality: -100
      score: 40
    - name: "DITEKSHEN_INDICATOR_KB_CERT_07F9D80B85Ceff7Ee3F58Dc594Fe66B6"
      quality: -100
      score: 40
    - name: "DITEKSHEN_INDICATOR_KB_CERT_01803Bc7537A1818C4Ab135469963C10"
      quality: -70
      score: 40
    - name: "DITEKSHEN_INDICATOR_SUSPICIOUS_EXE_Sqlquery_Confidentialdatastore"
      quality: -40
      score: 60
    - name: "DITEKSHEN_INDICATOR_KB_CERT_1F3216F428F850Be2C66Caa056F6D821"
      quality: -70
      score: 40
    - name: "DITEKSHEN_INDICATOR_KB_CERT_7C1118Cbbadc95Da3752C46E47A27438"
      quality: -70
      score: 40
    - name: "DITEKSHEN_INDICATOR_KB_CERT_"
      quality: -20
      score: 50
    - name: "DITEKSHEN_INDICATOR_SUSPICIOUS_EXE_Regkeycomb_Disablewindefender"
      quality: -90
      score: 50
    - name: "DITEKSHEN_INDICATOR_SUSPICIOUS_EXE_Nonewindowsua"
      quality: -90
      score: 50
    - name: "DITEKSHEN_INDICATOR_SUSPICIOUS_EXE_Reversed"
      quality: -90
      score: 50
    - name: "DITEKSHEN_MALWARE_Win_Dlagent02"
      quality: -40
      score: 60
    - name: "DITEKSHEN_INDICATOR_TOOL_WEDGECUT"
      quality: -80
      score: 50
    - name: "DITEKSHEN_MALWARE_Win_Asyncrat"
      quality: -40
      score: 60
    - name: "DITEKSHEN_MALWARE_Osx_Lamepyre"
      quality: -40
      score: 60
    - name: "DITEKSHEN_MALWARE_Win_Strelastealer"
      quality: -40
      score: 60
    - name: "DITEKSHEN_MALWARE_Win_Dlagent02"
      quality: -40
      score: 60
    - name: "DITEKSHEN_MALWARE_Win_Avemaria"
      quality: -60
      score: 60
    - name: "DITEKSHEN_MALWARE_Win_Fabookie_02"
      quality: -70
      score: 60
    - name: "DITEKSHEN_INDICATOR_EXE_Packed_Dotfuscator"
      quality: -80
      score: 50
    - name: "DITEKSHEN_INDICATOR_KB_CERT_0C5396Dcb2949C70Fac48Ab08A07338E"
      quality: -90
      score: 40
    - name: "DITEKSHEN_INDICATOR_SUSPICIOUS_EXE_Rawgithub_URL"
      quality: -90
      score: 40
    - name: "DITEKSHEN_INDICATOR_KB_CERT_20A20Dfce424E6Bbcc162A5Fcc0972Ee"
      quality: -90
      score: 40
    - name: "DITEKSHEN_INDICATOR_KB_CERT_0B1F8Cd59E64746Beae153Ecca21066B"
      quality: -90
      score: 40
    - name: "DITEKSHEN_INDICATOR_EXE_Packed_"
      quality: -70
      score: 40
      type: "prefix"
    - name: "DITEKSHEN_INDICATOR_TOOL_EXP_Serioussam02"
      quality: -100
      score: 40
    - name: "DITEKSHEN_INDICATOR_EXE_Dotnet_Encrypted"
      quality: -70
      score: 50
    - name: "DITEKSHEN_INDICATOR_KB_CERT_04F131322Cc31D92C849Fca351D2F141"
      quality: -90
      score: 40
    - name: "DITEKSHEN_INDICATOR_KB_CERT_3991D810Fb336E5A7D8C2822"
      quality: -90
      score: 40
    - name: "DITEKSHEN_INDICATOR_SUSPICIOUS_Finger_Download_Pattern"
      quality: -70
      score: 40
    - name: "DITEKSHEN_INDICATOR_SUSPICIOUS_PWSH_Passwordcredential_Retrievepassword"
      quality: -70
      score: 40
    - name: "DITEKSHEN_INDICATOR_KB_CERT_028Aa6E7B516C0D155F15D6290A430E3"
      quality: -90
      score: 40
    - name: "DITEKSHEN_INDICATOR_TOOL_EXP_Apachestrusts"
      quality: -90
      score: 40
<<<<<<< HEAD
    
=======
    
    # WithSecureLabs
    - name: "ducktail_artifacts"
      quality: -50
      score: 60
    - name: "ducktail_dotnet_core_infostealer"
      quality: -20
    - name: "ducktail_exceldna_packed"
      quality: -80
>>>>>>> d992b464
<|MERGE_RESOLUTION|>--- conflicted
+++ resolved
@@ -556,9 +556,6 @@
     - name: "DITEKSHEN_INDICATOR_TOOL_EXP_Apachestrusts"
       quality: -90
       score: 40
-<<<<<<< HEAD
-    
-=======
     
     # WithSecureLabs
     - name: "ducktail_artifacts"
@@ -567,5 +564,4 @@
     - name: "ducktail_dotnet_core_infostealer"
       quality: -20
     - name: "ducktail_exceldna_packed"
-      quality: -80
->>>>>>> d992b464
+      quality: -80